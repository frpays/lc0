/*
 This file is part of Leela Zero.
 Copyright (C) 2017 Gian-Carlo Pascutto

 Leela Zero is free software: you can redistribute it and/or modify
 it under the terms of the GNU General Public License as published by
 the Free Software Foundation, either version 3 of the License, or
 (at your option) any later version.

 Leela Zero is distributed in the hope that it will be useful,
 but WITHOUT ANY WARRANTY; without even the implied warranty of
 MERCHANTABILITY or FITNESS FOR A PARTICULAR PURPOSE.  See the
 GNU General Public License for more details.

 You should have received a copy of the GNU General Public License
 along with Leela Zero.  If not, see <http://www.gnu.org/licenses/>.
 */

#include <algorithm>
#include <array>
#include <cassert>
#include <cmath>
#include <cstdio>
#include <cstdlib>
#include <fstream>
#include <iomanip>
#include <iostream>
#include <memory>
#include <sstream>
#include <string>
#include <thread>

#include "neural/opencl/OpenCL.h"
#include "neural/opencl/OpenCLParams.h"
#include "neural/opencl/OpenCLTuner.h"

static std::string cl_args =
    "-cl-mad-enable -cl-fast-relaxed-math -cl-no-signed-zeros "
    "-cl-denorms-are-zero";

const std::string sourceCode_config =
#include "clsource/config.opencl"
    ;

const std::string sourceCode_convolve1 =
#include "clsource/convolve1.opencl"
    ;

const std::string sourceCode_convolve3 =
#include "clsource/convolve3.opencl"
    ;

const std::string sourceCode_blast_level3_common =
#include "clblast_level3/common.opencl"
    ;

const std::string sourceCode_blast_level3_xgemm_part1 =
#include "clblast_level3/xgemm_part1.opencl"
    ;

const std::string sourceCode_blast_level3_xgemm_part2 =
#include "clblast_level3/xgemm_part2.opencl"
    ;

const std::string sourceCode_blast_level3_xgemm_part3 =
#include "clblast_level3/xgemm_part3.opencl"
    ;

const std::string sourceCode_blast_level3_xgemm_batched =
#include "clblast_level3/xgemm_batched.opencl"
    ;

// Important: Keep the following order (common/part1/part2/part3/batched).
const std::string sourceCode_sgemm =
    sourceCode_blast_level3_common + sourceCode_blast_level3_xgemm_part1 +
    sourceCode_blast_level3_xgemm_part2 + sourceCode_blast_level3_xgemm_part3 +
    sourceCode_blast_level3_xgemm_batched;

const std::string sourceCode_sgemv =
#include "clblast_level3/xgemv.opencl"
    ;

thread_local ThreadData opencl_thread_data;

void OpenCL::ensure_thread_initialized() {
  if (!opencl_thread_data.m_is_initialized) {
    // Make kernels.
    opencl_thread_data.m_convolve1_kernel = cl::Kernel(m_program, "convolve1");
    opencl_thread_data.m_merge_kernel = cl::Kernel(m_program, "merge_bn");
    opencl_thread_data.m_in_transform_kernel =
        cl::Kernel(m_program, "in_transform");
    opencl_thread_data.m_sgemm_kernel = cl::Kernel(m_program, "XgemmBatched");
    opencl_thread_data.m_out_transform_bn_kernel =
        cl::Kernel(m_program, "out_transform_fused_bn");
    opencl_thread_data.m_out_transform_bn_in_kernel =
        cl::Kernel(m_program, "out_transform_fused_bn_in");
    opencl_thread_data.m_sgemv_kernel = cl::Kernel(m_program, "Xgemv");
    opencl_thread_data.m_commandqueue = cl::CommandQueue(m_context, m_device);
    opencl_thread_data.m_is_initialized = true;
  }
}

void OpenCL_Network::add_weights(size_t layer, size_t size,
                                 const float* weights) {
  if (layer >= m_layers.size()) {
    m_layers.push_back(Layer());
  }

  auto converted_weights = std::vector<net_t>();
  for (auto i = size_t{0}; i < size; i++) {
    converted_weights.emplace_back(weights[i]);
  }

  auto weightSize = size * sizeof(decltype(converted_weights)::value_type);
  m_layers.back().weights.emplace_back(
      m_opencl.m_context, CL_MEM_COPY_HOST_PTR | CL_MEM_READ_ONLY, weightSize,
      const_cast<net_t*>(converted_weights.data()));
}

void OpenCL_Network::forward(const std::vector<net_t>& input,
                             std::vector<net_t>& output_pol,
                             std::vector<net_t>& output_val,
                             const int batch_size) const {
  constexpr auto tiles = WINOGRAD_P;

  auto finalSize_pol =
      m_layers[m_layers.size() - 2].ip_out_size * sizeof(net_t);
  auto finalSize_val = m_layers.back().ip_out_size * sizeof(net_t);

  if (m_layers.back().is_policy) {
    std::swap(finalSize_pol, finalSize_val);
  }

  m_opencl.ensure_thread_initialized();

  if (!opencl_thread_data.m_buffers_allocated) {
    auto max_channels = unsigned{0};
    for (const auto& layer : m_layers) {
      max_channels =
          std::max(max_channels, std::max(layer.channels, layer.outputs));
    }

    const auto mwg = m_opencl.m_sgemm_tuners.mwg;
    const auto nwg = m_opencl.m_sgemm_tuners.nwg;
    const auto vwm = m_opencl.m_sgemm_tuners.vwm;
    const auto vwn = m_opencl.m_sgemm_tuners.vwn;

    const auto m_ceil = ceilMultiple(ceilMultiple(max_channels, mwg), vwm);
    const auto n_ceil = ceilMultiple(ceilMultiple(tiles, nwg), vwn);

    const auto max_batch_size = getMaxMatchSize();
    const auto alloc_inSize =
        max_batch_size * m_ceil * m_ceil * max_channels * sizeof(net_t);
    const auto alloc_vm_size =
        max_batch_size * WINOGRAD_TILE * m_ceil * n_ceil * sizeof(net_t);

    auto v_zeros = std::vector<float>(alloc_vm_size);

    opencl_thread_data.m_inBuffer =
        cl::Buffer(m_opencl.m_context, CL_MEM_READ_WRITE, alloc_inSize);
    opencl_thread_data.m_inBuffer2 =
        cl::Buffer(m_opencl.m_context, CL_MEM_READ_WRITE, alloc_inSize);
    opencl_thread_data.m_VBuffer = cl::Buffer(
        m_opencl.m_context,
        CL_MEM_READ_WRITE | CL_MEM_HOST_NO_ACCESS | CL_MEM_COPY_HOST_PTR,
        alloc_vm_size, v_zeros.data(), nullptr);
    opencl_thread_data.m_MBuffer =
        cl::Buffer(m_opencl.m_context,
                   CL_MEM_READ_WRITE | CL_MEM_HOST_NO_ACCESS, alloc_vm_size);

    opencl_thread_data.m_pinnedOutBuffer_pol = cl::Buffer(
        m_opencl.m_context, CL_MEM_WRITE_ONLY | CL_MEM_ALLOC_HOST_PTR,
        max_batch_size * finalSize_pol);
    opencl_thread_data.m_pinnedOutBuffer_val = cl::Buffer(
        m_opencl.m_context, CL_MEM_WRITE_ONLY | CL_MEM_ALLOC_HOST_PTR,
        max_batch_size * finalSize_val);

    opencl_thread_data.m_buffers_allocated = true;
  }

  cl::Buffer& inBuffer = opencl_thread_data.m_inBuffer;
  cl::Buffer& inBuffer2 = opencl_thread_data.m_inBuffer2;
  cl::Buffer& VBuffer = opencl_thread_data.m_VBuffer;
  cl::Buffer& MBuffer = opencl_thread_data.m_MBuffer;
  cl::CommandQueue& queue = opencl_thread_data.m_commandqueue;

  const auto inSize = sizeof(net_t) * input.size();
  queue.enqueueWriteBuffer(inBuffer, CL_FALSE, 0, inSize, input.data());

  auto skip_in_trans = false;
  for (auto iter = cbegin(m_layers); iter != cend(m_layers); iter++) {
    const auto& layer = *iter;
    const auto niter = std::next(iter);

    if (layer.is_input_convolution) {
      assert(niter != cend(m_layers));
      auto conv_weights = begin(layer.weights);
      auto bn_weights = begin(layer.weights) + 1;
      auto skip_next_in_trans = false;
      if (niter->is_residual_block) {
        skip_next_in_trans = true;
      }
      convolve3(layer.channels, layer.outputs, inBuffer, inBuffer, VBuffer,
                MBuffer, conv_weights, nullptr, bn_weights, skip_in_trans,
                skip_next_in_trans, true, batch_size);
      skip_in_trans = skip_next_in_trans;
    } else if (layer.is_residual_block) {
      assert(layer.channels == layer.outputs);
      assert(niter != cend(m_layers));
      auto conv1_weights = begin(layer.weights);
      auto bn1_weights = begin(layer.weights) + 1;
      auto conv2_weights = begin(layer.weights) + 3;
      auto bn2_weights = begin(layer.weights) + 4;
      convolve3(layer.channels, layer.outputs, inBuffer, inBuffer2, VBuffer,
                MBuffer, conv1_weights, nullptr, bn1_weights, skip_in_trans,
                true, false, batch_size);

      auto skip_next_in_trans = false;
      if (niter->is_residual_block) {
        skip_next_in_trans = true;
      }
      convolve3(layer.channels, layer.outputs, inBuffer2, inBuffer, VBuffer,
                MBuffer, conv2_weights, &inBuffer, bn2_weights, true,
                skip_next_in_trans, true, batch_size);
      skip_in_trans = skip_next_in_trans;
    } else {
      assert(layer.is_value || layer.is_policy);

      cl::Buffer out_buffer;
      if (layer.is_policy) {
        out_buffer = opencl_thread_data.m_pinnedOutBuffer_pol;
      } else {
        out_buffer = opencl_thread_data.m_pinnedOutBuffer_val;
      }

      auto ip_w = begin(layer.weights) + 3;
      auto ip_b = begin(layer.weights) + 4;

      convolve1(layer.channels, layer.outputs, inBuffer, inBuffer2, VBuffer,
                begin(layer.weights), batch_size);

      innerproduct(inBuffer2, ip_w, ip_b, out_buffer, layer.ip_in_size,
                   layer.ip_out_size, layer.is_value, batch_size);
    }
  }

  auto pinnedOutBufferHost_pol =
      queue.enqueueMapBuffer(opencl_thread_data.m_pinnedOutBuffer_pol, CL_FALSE,
                             CL_MAP_READ, 0, batch_size * finalSize_pol);
  auto pinnedOutBufferHost_val =
      queue.enqueueMapBuffer(opencl_thread_data.m_pinnedOutBuffer_val, CL_FALSE,
                             CL_MAP_READ, 0, batch_size * finalSize_val);

  {
<<<<<<< HEAD
    // Finish call is usually a busy wait. When using multiple threads.
    // Use the lock to avoid busy waiting with all threads.
=======
    // Finish call is usually a busy wait. When using multiple threads,
    // use the lock to avoid busy waiting with all threads.
>>>>>>> 14319c90
    std::lock_guard<std::mutex> lock(m_queue_finish_mutex);
    queue.finish();
  }

  std::memcpy(output_pol.data(), pinnedOutBufferHost_pol,
              batch_size * finalSize_pol);
  std::memcpy(output_val.data(), pinnedOutBufferHost_val,
              batch_size * finalSize_val);

  queue.enqueueUnmapMemObject(opencl_thread_data.m_pinnedOutBuffer_pol,
                              pinnedOutBufferHost_pol);
  queue.enqueueUnmapMemObject(opencl_thread_data.m_pinnedOutBuffer_val,
                              pinnedOutBufferHost_val);
}

void OpenCL_Network::convolve3(int channels, int outputs, cl::Buffer& bufferIn,
                               cl::Buffer& bufferOut, cl::Buffer& bufferV,
                               cl::Buffer& bufferM, weight_slice_t weights,
                               cl::Buffer* bufferResidual,
                               weight_slice_t bn_weights,
                               bool skip_in_transform, bool fuse_in_transform,
                               bool store_inout, int batch_size) const {
  cl::Kernel& in_transform_kernel = opencl_thread_data.m_in_transform_kernel;
  cl::Kernel& sgemm_kernel = opencl_thread_data.m_sgemm_kernel;
  cl::Kernel& out_transform_bn_kernel =
      opencl_thread_data.m_out_transform_bn_kernel;
  cl::Kernel& out_transform_bn_in_kernel =
      opencl_thread_data.m_out_transform_bn_in_kernel;

  auto mwg = m_opencl.m_sgemm_tuners.mwg;
  auto nwg = m_opencl.m_sgemm_tuners.nwg;
  auto kwg = m_opencl.m_sgemm_tuners.kwg;
  auto vwm = m_opencl.m_sgemm_tuners.vwm;
  auto vwn = m_opencl.m_sgemm_tuners.vwn;
  auto mdimc = m_opencl.m_sgemm_tuners.mdimc;
  auto ndimc = m_opencl.m_sgemm_tuners.ndimc;
  auto wavefront_size = m_opencl.m_wavefront_size;

  assert(mwg != 0);
  assert(nwg != 0);
  assert(kwg != 0);
  assert(mdimc != 0);
  assert(ndimc != 0);
  assert(vwm != 0);
  assert(vwn != 0);
  assert(wavefront_size != 0);

  constexpr auto tiles = WINOGRAD_P;
  constexpr auto width = 8;
  constexpr auto height = 8;

  auto wgs = ceilMultiple(tiles, wavefront_size);
  auto m_ceil = int(ceilMultiple(ceilMultiple(outputs, mwg), vwm));
  auto n_ceil = int(ceilMultiple(ceilMultiple(batch_size * tiles, nwg), vwn));
  auto k_ceil = int(ceilMultiple(ceilMultiple(channels, kwg), vwm));

  cl::CommandQueue& queue = opencl_thread_data.m_commandqueue;

  if (!skip_in_transform) {
    try {
      in_transform_kernel.setArg(0, bufferIn);
      in_transform_kernel.setArg(1, bufferV);
      in_transform_kernel.setArg(2, channels);
      in_transform_kernel.setArg(3, k_ceil);
      in_transform_kernel.setArg(4, n_ceil);

      queue.enqueueNDRangeKernel(in_transform_kernel, cl::NullRange,
                                 cl::NDRange(wgs, channels, batch_size));
    } catch (const cl::Error& e) {
      std::cerr << "Error in convolve3: " << e.what() << ": " << e.err()
                << std::endl;
      throw;
    }
  }

  try {
    sgemm_kernel.setArg(0, m_ceil);
    sgemm_kernel.setArg(1, n_ceil);
    sgemm_kernel.setArg(2, k_ceil);
    sgemm_kernel.setArg(3, weights[0]);
    sgemm_kernel.setArg(4, bufferV);
    sgemm_kernel.setArg(5, bufferM);

    cl::NDRange local_sgemm = {mdimc, ndimc, 1};

    cl::NDRange size_sgemm = {(m_ceil * mdimc) / mwg, (n_ceil * ndimc) / nwg,
                              (cl::size_type)WINOGRAD_TILE};

    queue.enqueueNDRangeKernel(sgemm_kernel, cl::NullRange, size_sgemm,
                               local_sgemm);
  } catch (const cl::Error& e) {
    std::cerr << "Error in convolve3: " << e.what() << ": " << e.err()
              << std::endl;
    throw;
  }

  try {
    if (fuse_in_transform) {
      // TODO : Eventually this might also be something tuneable?
      constexpr auto dim_size = 2;
      out_transform_bn_in_kernel.setArg(0, bufferM);
      if (store_inout) {
        out_transform_bn_in_kernel.setArg(1, bufferOut);
      } else {
        out_transform_bn_in_kernel.setArg(1, nullptr);
      }
      out_transform_bn_in_kernel.setArg(2, bufferV);
      out_transform_bn_in_kernel.setArg(3, outputs);
      out_transform_bn_in_kernel.setArg(4, m_ceil);
      out_transform_bn_in_kernel.setArg(5, n_ceil);
      // k_ceil of the next convolution.
      auto k_ceil2 = int(ceilMultiple(ceilMultiple(outputs, kwg), vwm));
      out_transform_bn_in_kernel.setArg(6, k_ceil2);
      if (bufferResidual) {
        out_transform_bn_in_kernel.setArg(7, *bufferResidual);
      } else {
        out_transform_bn_in_kernel.setArg(7, nullptr);
      }
      out_transform_bn_in_kernel.setArg(8, bn_weights[0]);
      out_transform_bn_in_kernel.setArg(9, bn_weights[1]);
      out_transform_bn_in_kernel.setArg(
          10, cl::Local(dim_size * width * height * sizeof(float)));

      queue.enqueueNDRangeKernel(out_transform_bn_in_kernel, cl::NullRange,
                                 cl::NDRange(outputs, wgs, batch_size),
                                 cl::NDRange(dim_size, wgs, 1));
    } else {
      out_transform_bn_kernel.setArg(0, bufferM);
      out_transform_bn_kernel.setArg(1, bufferOut);
      out_transform_bn_kernel.setArg(2, outputs);
      out_transform_bn_kernel.setArg(3, m_ceil);
      out_transform_bn_kernel.setArg(4, n_ceil);
      if (bufferResidual) {
        out_transform_bn_kernel.setArg(5, *bufferResidual);
      } else {
        out_transform_bn_kernel.setArg(5, nullptr);
      }
      out_transform_bn_kernel.setArg(6, bn_weights[0]);
      out_transform_bn_kernel.setArg(7, bn_weights[1]);

      queue.enqueueNDRangeKernel(out_transform_bn_kernel, cl::NullRange,
                                 cl::NDRange(outputs, wgs, batch_size));
    }
  } catch (const cl::Error& e) {
    std::cerr << "Error in convolve3: " << e.what() << ": " << e.err()
              << std::endl;
    throw;
  }
}

void OpenCL_Network::convolve1(int channels, int outputs,
                               cl::Buffer& bufferInput,
                               cl::Buffer& bufferOutput,
<<<<<<< HEAD
                               cl::Buffer& bufferMerge,
                               weight_slice_t weights) const {
=======
                               cl::Buffer& bufferMerge, weight_slice_t weights,
                               int batch_size) const {
>>>>>>> 14319c90
  // fixed for 8x8.
  constexpr int width = 8;
  constexpr int height = 8;
  constexpr int boardsize = width * height;
  constexpr int rowTiles = 8;

  // Input channel grouping in multiples of 8.
  constexpr int channelGroup = 8;
  constexpr int channelShift = 3;
  constexpr int rowGroup = 1;
  size_t outputGroup = std::min(outputs, 32);

  auto m_convolve_kernel = &opencl_thread_data.m_convolve1_kernel;

#ifndef NDEBUG
  // Total output size after reducing.
  size_t outSize = width * height * outputs * sizeof(net_t);

  // Produce channel * output planes and merge them at the end.
  size_t mergeSize = (channels >> channelShift) * outSize;
  assert(mergeSize <= bufferMerge.getInfo<CL_MEM_SIZE>());
#endif

  // Copy the rows locally.
  size_t stripSize = width * sizeof(float);

  int rowBuffer = std::min<int>(channelGroup, 7);
  size_t rowSize = channelGroup * outputGroup * rowBuffer * sizeof(float);

  cl::CommandQueue& queue = opencl_thread_data.m_commandqueue;

  try {
    m_convolve_kernel->setArg(0, bufferInput);
    m_convolve_kernel->setArg(1, bufferMerge);
    m_convolve_kernel->setArg(2, weights[0]);
    m_convolve_kernel->setArg(3,
                              cl::Local(stripSize * channelGroup * rowGroup));
    m_convolve_kernel->setArg(4, cl::Local(rowSize));

    queue.enqueueNDRangeKernel(
        *m_convolve_kernel, cl::NullRange,
        cl::NDRange(channels, outputs, batch_size * rowTiles),
        cl::NDRange(channelGroup, outputGroup, rowGroup));
  } catch (const cl::Error& e) {
    std::cerr << "Error in convolve1: " << e.what() << ": " << e.err()
              << std::endl;
    throw;
  }

  cl::Kernel& merge_kernel = opencl_thread_data.m_merge_kernel;
  assert(channels % (1 << channelShift) == 0);

  try {
    merge_kernel.setArg(0, bufferMerge);
    merge_kernel.setArg(1, bufferOutput);
    merge_kernel.setArg(2, channels >> channelShift);
    merge_kernel.setArg(3, weights[1]);
    merge_kernel.setArg(4, weights[2]);

    queue.enqueueNDRangeKernel(merge_kernel, cl::NullRange,
                               cl::NDRange(outputs, boardsize, batch_size),
                               cl::NDRange(std::min(8, outputs), 8, 1));
  } catch (const cl::Error& e) {
    std::cerr << "Error in merge: " << e.what() << ": " << e.err() << std::endl;
    throw;
  }
}

void OpenCL_Network::innerproduct(cl::Buffer& input, weight_slice_t weights,
                                  weight_slice_t biases, cl::Buffer& output,
                                  const int inputs, const int outputs,
                                  const int relu, int batch_size) const {
  auto sgemv_kernel = opencl_thread_data.m_sgemv_kernel;
  cl::CommandQueue& queue = opencl_thread_data.m_commandqueue;

  // TODO: Tune these.
  size_t wgs1 = 64;
  size_t wpt1 = 1;

  auto m_ceil = int(ceilMultiple(outputs, wgs1 * wpt1));
  auto global_size = m_ceil / wpt1;
  auto local_size = wgs1;

  try {
    // Sets the kernel arguments.
    sgemv_kernel.setArg(0, static_cast<int>(outputs));
    sgemv_kernel.setArg(1, static_cast<int>(inputs));
    sgemv_kernel.setArg(2, weights[0]);
    sgemv_kernel.setArg(3, static_cast<int>(0));
    sgemv_kernel.setArg(4, static_cast<int>(inputs));
    sgemv_kernel.setArg(5, input);
    sgemv_kernel.setArg(6, static_cast<int>(0));
    sgemv_kernel.setArg(7, output);
    sgemv_kernel.setArg(8, static_cast<int>(0));
    sgemv_kernel.setArg(9, biases[0]);
    sgemv_kernel.setArg(10, static_cast<int>(relu));

    queue.enqueueNDRangeKernel(sgemv_kernel, cl::NullRange,
                               cl::NDRange(global_size, batch_size),
                               cl::NDRange(local_size, 1));
  } catch (const cl::Error& e) {
    std::cerr << "Error in innerproduct: " << e.what() << ": " << e.err()
              << std::endl;
    throw;
  }
}

template <class T>
static std::string opencl_dev_type_to_string(T type) {
  if (type == CL_DEVICE_TYPE_CPU) {
    return "CPU";
  } else if (type == CL_DEVICE_TYPE_GPU) {
    return "GPU";
  } else if (type == CL_DEVICE_TYPE_ACCELERATOR) {
    return "Accelerator";
  } else {
    return "Unknown";
  }
}

static const char* trim_left(const char* trim_me) {
  while (isspace(*trim_me)) trim_me++;
  return trim_me;
}

void OpenCL::process_tuners(std::string tuners) {
  std::string buf;
  std::stringstream ss(tuners);
  std::size_t found;

  auto mwg = false;
  auto nwg = false;
  auto kwg = false;
  auto ndimc = false;
  auto mdimc = false;
  auto vwm = false;
  auto vwn = false;
  while (ss >> buf) {
    found = buf.find("=");
    if (found == std::string::npos) {
      std::cerr << "Invalid tuner string: " << tuners << std::endl;
      std::exit(-1);
    }
    std::string name = buf.substr(0, found);
    auto value = std::stoi(buf.substr(found + 1, std::string::npos));
    if (name == "-DMWG") {
      m_sgemm_tuners.mwg = value;
      mwg = true;
    }
    if (name == "-DNWG") {
      m_sgemm_tuners.nwg = value;
      nwg = true;
    }
    if (name == "-DKWG") {
      m_sgemm_tuners.kwg = value;
      kwg = true;
    }
    if (name == "-DMDIMC") {
      m_sgemm_tuners.mdimc = value;
      mdimc = true;
    }
    if (name == "-DNDIMC") {
      m_sgemm_tuners.ndimc = value;
      ndimc = true;
    }
    if (name == "-DVWM") {
      m_sgemm_tuners.vwm = value;
      vwm = true;
    }
    if (name == "-DVWN") {
      m_sgemm_tuners.vwn = value;
      vwn = true;
    }
  }
  if (!mwg || !nwg || !kwg || !mdimc || !ndimc || !vwm || !vwn) {
    std::cerr << "Missing tuner parameters";
    if (!mwg) {
      std::cerr << " MWG";
    }
    if (!nwg) {
      std::cerr << " NWG";
    }
    if (!kwg) {
      std::cerr << " KWG";
    }
    if (!mdimc) {
      std::cerr << " MDIMC";
    }
    if (!ndimc) {
      std::cerr << " NDIMC";
    }
    if (!vwm) {
      std::cerr << " VWM";
    }
    if (!vwn) {
      std::cerr << " VWN";
    }
    std::cerr << std::endl;
    std::exit(-1);
  }
}

std::vector<size_t> OpenCL::get_sgemm_tuners(void) {
  std::vector<size_t> tuners;

  tuners.emplace_back(m_sgemm_tuners.mwg);
  tuners.emplace_back(m_sgemm_tuners.nwg);
  tuners.emplace_back(m_sgemm_tuners.kwg);
  tuners.emplace_back(m_sgemm_tuners.vwm);
  tuners.emplace_back(m_sgemm_tuners.vwn);
  tuners.emplace_back(m_sgemm_tuners.mdimc);
  tuners.emplace_back(m_sgemm_tuners.ndimc);

  return tuners;
}

void OpenCL::initialize(const int channels, const OpenCLParams& params) {
  bool verbose = params.verbose;
  if (verbose) {
    std::cerr << "Initializing OpenCL." << std::endl;
  }
  std::vector<cl::Platform> platforms;
  try {
    cl::Platform::get(&platforms);
  } catch (const cl::Error& e) {
    std::cerr << "OpenCL: " << e.what() << std::endl;
    throw;
  }

  auto best_version = 0.0f;
  cl::Platform best_platform;
  cl::Device best_device;
  std::string best_vendor;
  auto best_score = 0;
  auto found_device = false;
  auto id = 0;

  if (verbose) {
    std::cerr << "Detected " << platforms.size() << " OpenCL platforms."
              << std::endl;
  }

  for (const auto& p : platforms) {
    std::string platvers = p.getInfo<CL_PLATFORM_VERSION>();
    if (verbose) {
      std::string platprof = p.getInfo<CL_PLATFORM_PROFILE>();
      std::string platname = p.getInfo<CL_PLATFORM_NAME>();
      std::string platvend = p.getInfo<CL_PLATFORM_VENDOR>();
      std::cerr << "Platform version: " << platvers << std::endl;
      std::cerr << "Platform profile: " << platprof << std::endl;
      std::cerr << "Platform name:    " << platname << std::endl;
      std::cerr << "Platform vendor:  " << platvend << std::endl;
    }

    std::istringstream versstream(platvers);
    std::string tmp;
    float opencl_version;
    versstream >> tmp >> opencl_version;

    std::vector<cl::Device> devices;
    try {
      p.getDevices(CL_DEVICE_TYPE_ALL, &devices);
    } catch (const cl::Error& e) {
      std::cerr << "Error getting device(s): " << e.what() << ": " << e.err()
                << std::endl;
      devices.clear();
    }
    for (auto& d : devices) {
      if (verbose) {
        std::cerr << "Device ID:      " << id << std::endl;
        std::cerr << "Device name:    "
                  << trim_left(d.getInfo<CL_DEVICE_NAME>().c_str())
                  << std::endl;
        std::cerr << "Device type:    "
                  << opencl_dev_type_to_string(d.getInfo<CL_DEVICE_TYPE>())
                  << std::endl;
        std::cerr << "Device vendor:  " << d.getInfo<CL_DEVICE_VENDOR>()
                  << std::endl;
        std::cerr << "Device driver:  " << d.getInfo<CL_DRIVER_VERSION>()
                  << std::endl;
        std::cerr << "Device speed:   "
                  << d.getInfo<CL_DEVICE_MAX_CLOCK_FREQUENCY>() << " MHZ"
                  << std::endl;
        std::cerr << "Device cores:   "
                  << d.getInfo<CL_DEVICE_MAX_COMPUTE_UNITS>() << " CU"
                  << std::endl;
      }

      // Assign score, try to find best device.
      int this_score = 0;
      std::string this_vendor = d.getInfo<CL_DEVICE_VENDOR>();
      std::transform(this_vendor.begin(), this_vendor.end(),
                     this_vendor.begin(), ::tolower);
      this_score += 1000 * (this_vendor.find("advanced micro devices") !=
                            std::string::npos);
      this_score += 1000 * (this_vendor.find("amd") != std::string::npos);
      this_score += 1000 * (this_vendor.find("nvidia") != std::string::npos);
      this_score += 500 * (this_vendor.find("intel") != std::string::npos);
      this_score += 100 * (d.getInfo<CL_DEVICE_TYPE>() == CL_DEVICE_TYPE_GPU);
      this_score += opencl_version * 10;
      if (verbose) {
        std::cerr << "Device score:   " << this_score << std::endl;
      }

      bool preferred = params.gpuId == id;

      if ((this_score > best_score) || preferred) {
        best_version = opencl_version;
        best_platform = p;
        best_device = d;
        best_vendor = this_vendor;
        if (preferred) {
          best_score = std::numeric_limits<decltype(best_score)>::max();
        } else {
          best_score = this_score;
        }
        found_device = true;
      }
      id++;
    }
  }

  if (!found_device) {
    throw std::runtime_error("No suitable OpenCL device found.");
  }

  if (verbose) {
    std::cerr << "Selected platform: "
              << best_platform.getInfo<CL_PLATFORM_NAME>() << std::endl;
    std::cerr << "Selected device: "
              << trim_left(best_device.getInfo<CL_DEVICE_NAME>().c_str())
              << std::endl;
    std::cerr << "with OpenCL " << std::fixed << std::setprecision(1)
              << best_version << " capability." << std::endl;
  }
  cl::Context context;
  try {
    context = cl::Context(best_device);
  } catch (const cl::Error& e) {
    std::cerr << "Error creating OpenCL context: " << e.what() << ": "
              << e.err() << std::endl;
    throw std::runtime_error("Error creating OpenCL context.");
  }
  m_context = context;
  m_device = best_device;

  // Make program of the source code in the context.
  try {
    m_program =
        cl::Program(m_context, sourceCode_config + sourceCode_convolve1 +
                                   sourceCode_convolve3 + sourceCode_sgemm +
                                   sourceCode_sgemv);
  } catch (const cl::Error& e) {
    std::cerr << "Error getting kernels: " << e.what() << ": " << e.err()
              << std::endl;
    throw std::runtime_error("Error getting OpenCL kernels.");
  }

  m_cl_args = cl_args;

  auto t = Tuner(*this, params, m_context, m_device);
  auto sgemm_tuners = t.load_sgemm_tuners(
      channels, WINOGRAD_P, channels, params.tune_batch_size * WINOGRAD_TILE);

  // Build program for these specific devices.
  try {
    std::string args = cl_args;
    args += sgemm_tuners;
    m_program.build(args.c_str());
  } catch (const cl::Error&) {
    std::cerr << "Error building kernels: "
              << m_program.getBuildInfo<CL_PROGRAM_BUILD_LOG>(m_device) << "."
              << std::endl;
    throw std::runtime_error("Error building OpenCL kernels.");
  }

  ensure_thread_initialized();
  process_tuners(sgemm_tuners);

  m_wavefront_size =
      opencl_thread_data.m_sgemm_kernel
          .getWorkGroupInfo<CL_KERNEL_PREFERRED_WORK_GROUP_SIZE_MULTIPLE>(
              best_device);
  if (verbose) {
    std::cerr << "Wavefront/Warp size: " << m_wavefront_size << std::endl;
  }

  m_max_workgroup_size = best_device.getInfo<CL_DEVICE_MAX_WORK_GROUP_SIZE>();
  m_max_workgroup_dims = best_device.getInfo<CL_DEVICE_MAX_WORK_ITEM_SIZES>();

  if (verbose) {
    std::cerr << "Max workgroup size: " << m_max_workgroup_size << std::endl;
    std::cerr << "Max workgroup dimensions: ";
    for (auto d : m_max_workgroup_dims) {
      std::cerr << d << " ";
    }
    std::cerr << std::endl;
  }
  m_init_ok = true;
}

std::string OpenCL::get_device_name() {
  std::stringstream ss;

  ss << "OpenCL: ";
  ss << m_device.getInfo<CL_DEVICE_VENDOR>() << " ";
  ss << m_device.getInfo<CL_DEVICE_NAME>() << " @ ";
  ss << m_device.getInfo<CL_DEVICE_MAX_CLOCK_FREQUENCY>() << "MHz";

  return ss.str();
}<|MERGE_RESOLUTION|>--- conflicted
+++ resolved
@@ -252,13 +252,8 @@
                              CL_MAP_READ, 0, batch_size * finalSize_val);
 
   {
-<<<<<<< HEAD
-    // Finish call is usually a busy wait. When using multiple threads.
-    // Use the lock to avoid busy waiting with all threads.
-=======
     // Finish call is usually a busy wait. When using multiple threads,
     // use the lock to avoid busy waiting with all threads.
->>>>>>> 14319c90
     std::lock_guard<std::mutex> lock(m_queue_finish_mutex);
     queue.finish();
   }
@@ -412,13 +407,9 @@
 void OpenCL_Network::convolve1(int channels, int outputs,
                                cl::Buffer& bufferInput,
                                cl::Buffer& bufferOutput,
-<<<<<<< HEAD
                                cl::Buffer& bufferMerge,
-                               weight_slice_t weights) const {
-=======
-                               cl::Buffer& bufferMerge, weight_slice_t weights,
+                               weight_slice_t weights,
                                int batch_size) const {
->>>>>>> 14319c90
   // fixed for 8x8.
   constexpr int width = 8;
   constexpr int height = 8;
